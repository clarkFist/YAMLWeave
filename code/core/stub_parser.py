--- conflicted
+++ resolved
@@ -33,7 +33,6 @@
     logger.addHandler(handler)
 
 # 导入YAML处理器
-<<<<<<< HEAD
 # 尝试多个可能的模块路径，提高在不同打包方式下的兼容性
 YamlStubHandler = None
 import importlib
@@ -62,32 +61,7 @@
     except Exception as e:
         logger.error("无法导入YamlStubHandler，锚点与桩代码分离功能将不可用")
         logger.error(f"详细错误: {e}")
-=======
-
-# 在不同运行环境(如 PyInstaller 打包后)中模块路径可能变化，
-# 因此这里遍历多种可能的导入路径。
-YamlStubHandler = None
-_candidate_modules = [
-    "code.handlers.yaml_handler",
-    "handlers.yaml_handler",
-    "yamlweave.handlers.yaml_handler",
-    "yamlweave.code.handlers.yaml_handler",
-    "YAMLWeave.handlers.yaml_handler",
-    "YAMLWeave.code.handlers.yaml_handler",
-]
-for _mod in _candidate_modules:
-    try:
-        module = importlib.import_module(_mod)  # type: ignore
-        YamlStubHandler = getattr(module, "YamlStubHandler")
-        logger.info(f"成功通过 {_mod} 导入YamlStubHandler")
-        break
-    except Exception as err:
-        logger.debug(f"通过 {_mod} 导入YamlStubHandler 失败: {err}")
-if YamlStubHandler is None:
-    logger.error("无法导入YamlStubHandler，锚点与桩代码分离功能将不可用")
-
-
->>>>>>> 1611a07b
+
 
 # 导入文件处理工具函数
 try:
